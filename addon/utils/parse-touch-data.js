--- conflicted
+++ resolved
@@ -92,17 +92,11 @@
 }
 
 /**
-<<<<<<< HEAD
- * Decides if the pan event is horizontal.
+ * Calculates whether or not the movement went left or right
  *
  * @function isHorizontal
- * @param {Object} touchData
- * @return {Boolean} True if horizontal
-=======
- * Calculates whether the movement went either left or right
  * @param touchData A POJO as returned from `parseInitialTouchData` or `parseTouchData`
- * @returns {boolean} true, false
->>>>>>> 050b30aa
+ * @returns {boolean} True if horizontal
  */
 export function isHorizontal(touchData){
   const direction = getDirection(touchData.data.current.distanceX, touchData.data.current.distanceY);
@@ -110,17 +104,11 @@
 }
 
 /**
-<<<<<<< HEAD
- * Decides if the pan event is vertical
+ * Calculates whether or not the movement went up or down
  *
  * @function isVertical
- * @param {Object} touchData
- * @return {Boolean} True if vertical
-=======
- * Calculates whether the movement went either up or down
  * @param touchData A POJO as returned from `parseInitialTouchData` or `parseTouchData`
- * @returns {boolean} true, false
->>>>>>> 050b30aa
+ * @returns {boolean} true if vertical
  */
 export function isVertical(touchData){
   const direction = getDirection(touchData.data.current.distanceX, touchData.data.current.distanceY);
@@ -128,19 +116,12 @@
 }
 
 /**
-<<<<<<< HEAD
- * Decides the direction of the movement based on relative distance from the pan's origin.
+ * Calculates the direction of the touch movement
  *
  * @function getDirection
- * @param {Number} x
- * @param {Number} y
- * @return {String} Returns the direction of the pan event. One of 'left', 'right', 'up', 'down'.
-=======
- * Calculates the direction of the touch movement
- * @param x Number denoting the distance moved from the origin on the X axis
- * @param y Number denoting the distance moved from the origin on the Y axis
- * @returns {string} up, right, down, left
->>>>>>> 050b30aa
+ * @param {Number} x The distance moved from the origin on the X axis
+ * @param {Number} y The the distance moved from the origin on the Y axis
+ * @returns {string} The direction of the pan event. One of 'left', 'right', 'up', 'down'.
  */
 function getDirection(x, y) {
   if(x === y){
@@ -153,46 +134,28 @@
 }
 
 /**
-<<<<<<< HEAD
- * Calculates the distance between two points.
+ * Calculates the distance between two points
  *
  * @function getPointDistance
- * @param {Number} x0
- * @param {Number} x1
- * @param {Number} y0
- * @param {Number} y1
- * @return {Number} The distance between the two points.
-=======
- * Calculates the distance between two points
- * @param x0 X coordinate of the origin
- * @param x1 X coordinate of the current position
- * @param y0 Y coordinate of the origin
- * @param y1 Y coordinate of the current position
+ * @param {number} x0 X coordinate of the origin
+ * @param {number} x1 X coordinate of the current position
+ * @param {number} y0 Y coordinate of the origin
+ * @param {number} y1 Y coordinate of the current position
  * @returns {number} Distance between the two points
->>>>>>> 050b30aa
  */
 function getPointDistance(x0, x1, y0, y1) {
   return (Math.sqrt(((x1 - x0) * (x1 - x0)) + ((y1 - y0) * (y1 - y0))));
 }
 
 /**
-<<<<<<< HEAD
  * Calculates the angle between two points.
  *
  * @function getAngle
- * @param {Number} originX
- * @param {Number} originY
- * @param {Number} projectionX
- * @param {Number} projectionY
- * @return {Number} The angle between the two points.
-=======
- * Calculates the angle between two points
- * @param originX
- * @param originY
- * @param projectionX
- * @param projectionY
+ * @param {number} originX
+ * @param {number} originY
+ * @param {number} projectionX
+ * @param {number} projectionY
  * @returns {number} Angle between the two points
->>>>>>> 050b30aa
  */
 function getAngle(originX, originY, projectionX, projectionY) {
   const angle = Math.atan2(projectionY - originY, projectionX - originX) * ((180) / Math.PI);

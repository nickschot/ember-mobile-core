/**
<<<<<<< HEAD
 * Returns the current `window` width.
 *
 * @function getWindowWidth
 * @return {Number} The width of the `window`.
=======
 * Return the current window width
 * NOTE: do not use in FastBoot
 * @returns {number}
>>>>>>> 050b30aa
 */
export default function getWindowWidth() {
  return window.innerWidth;
}<|MERGE_RESOLUTION|>--- conflicted
+++ resolved
@@ -1,14 +1,10 @@
 /**
-<<<<<<< HEAD
  * Returns the current `window` width.
+ *
+ * NOTE: do not use in FastBoot
  *
  * @function getWindowWidth
  * @return {Number} The width of the `window`.
-=======
- * Return the current window width
- * NOTE: do not use in FastBoot
- * @returns {number}
->>>>>>> 050b30aa
  */
 export default function getWindowWidth() {
   return window.innerWidth;

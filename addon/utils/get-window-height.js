--- conflicted
+++ resolved
@@ -1,15 +1,11 @@
 /**
-<<<<<<< HEAD
  * Returns the current `window` height.
+ *
+ * NOTE: do not use in FastBoot
  *
  * @function getWindowHeight
  * @namespace Utils
- * @return {Number} The height of the `window`.
-=======
- * Return the current window width
- * NOTE: do not use in FastBoot
- * @returns {number}
->>>>>>> 050b30aa
+ * @returns {number} The height of the `window`.
  */
 export default function getWindowHeight() {
   return window.innerHeight;

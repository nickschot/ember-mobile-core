{
  "name": "ember-mobile-core",
  "version": "0.1.0-alpha.2",
  "description": "Provides a pan recognizer and some utils for the ember-mobile-* addons.",
  "keywords": [
    "ember-addon"
  ],
  "repository": {
    "type": "git",
    "url": "https://github.com/nickschot/ember-mobile-core"
  },
  "license": "MIT",
  "author": "Nick Schot <nickschot@webhub.nl>",
  "directories": {
    "doc": "doc",
    "test": "tests"
  },
  "scripts": {
    "build": "ember build",
    "lint:hbs": "ember-template-lint .",
    "lint:js": "eslint .",
    "start": "ember serve",
    "test": "ember test",
    "test:all": "ember try:each"
  },
  "dependencies": {
    "ember-cli-babel": "^7.1.2"
  },
  "devDependencies": {
    "@ember/optional-features": "^0.6.3",
    "broccoli-asset-rev": "^2.7.0",
<<<<<<< HEAD
    "ember-ajax": "^3.1.0",
    "ember-cli": "~3.4.2",
    "ember-cli-addon-docs": "^0.5.3",
    "ember-cli-addon-docs-yuidoc": "^0.2.1",
    "ember-cli-dependency-checker": "^3.0.0",
    "ember-cli-deploy": "^1.0.2",
    "ember-cli-deploy-build": "^1.1.1",
    "ember-cli-deploy-git": "^1.3.3",
    "ember-cli-deploy-git-ci": "^1.0.1",
=======
    "ember-cli": "~3.8.1",
    "ember-cli-dependency-checker": "^3.1.0",
>>>>>>> d8be6d69
    "ember-cli-eslint": "^4.2.3",
    "ember-cli-htmlbars": "^3.0.0",
    "ember-cli-htmlbars-inline-precompile": "^1.0.3",
    "ember-cli-inject-live-reload": "^1.8.2",
    "ember-cli-sri": "^2.1.1",
    "ember-cli-template-lint": "^1.0.0-beta.1",
    "ember-cli-uglify": "^2.1.0",
    "ember-disable-prototype-extensions": "^1.1.3",
    "ember-export-application-global": "^2.0.0",
    "ember-load-initializers": "^1.1.0",
    "ember-maybe-import-regenerator": "^0.1.6",
    "ember-qunit": "^3.4.1",
    "ember-resolver": "^5.0.1",
    "ember-source": "~3.8.0",
    "ember-source-channel-url": "^1.1.0",
    "ember-try": "^1.0.0",
    "eslint-plugin-ember": "^5.2.0",
    "eslint-plugin-node": "^7.0.1",
    "loader.js": "^4.7.0",
    "qunit-dom": "^0.8.0"
  },
  "engines": {
    "node": "6.* || 8.* || >= 10.*"
  },
  "ember-addon": {
    "configPath": "tests/dummy/config"
  },
  "homepage": "https://nickschot.github.io/ember-mobile-core"
}<|MERGE_RESOLUTION|>--- conflicted
+++ resolved
@@ -29,20 +29,14 @@
   "devDependencies": {
     "@ember/optional-features": "^0.6.3",
     "broccoli-asset-rev": "^2.7.0",
-<<<<<<< HEAD
-    "ember-ajax": "^3.1.0",
-    "ember-cli": "~3.4.2",
+    "ember-cli": "~3.8.1",
     "ember-cli-addon-docs": "^0.5.3",
     "ember-cli-addon-docs-yuidoc": "^0.2.1",
-    "ember-cli-dependency-checker": "^3.0.0",
+    "ember-cli-dependency-checker": "^3.1.0",
     "ember-cli-deploy": "^1.0.2",
     "ember-cli-deploy-build": "^1.1.1",
     "ember-cli-deploy-git": "^1.3.3",
     "ember-cli-deploy-git-ci": "^1.0.1",
-=======
-    "ember-cli": "~3.8.1",
-    "ember-cli-dependency-checker": "^3.1.0",
->>>>>>> d8be6d69
     "ember-cli-eslint": "^4.2.3",
     "ember-cli-htmlbars": "^3.0.0",
     "ember-cli-htmlbars-inline-precompile": "^1.0.3",
